name: claymodel
channels:
  - conda-forge
  - nodefaults
dependencies:
  - conda-lock~=2.5.1
  - einops~=0.7.0
  - fiona~=1.9.5
  - geopandas-base~=0.14.1
  - h5netcdf~=1.3.0
  - jupyter-book~=1.0.0
  - jupyterlab~=4.0.7
  - jsonargparse~=4.27.0
  - lightning~=2.1.0
  - matplotlib-base~=3.8.2
  - planetary-computer~=1.0.0
<<<<<<< HEAD
  - pytorch~=2.1.0
  - pyarrow~=15.0.0
  - python=3.11
=======
  - pytorch~=2.1.0  # [osx]
  - pytorch~=2.1.0 *cuda12*  # [linux]
  - python~=3.11.0
>>>>>>> 1cbf311c
  - rioxarray~=0.15.0
  - scikit-image~=0.22.0
  - scikit-learn~=1.4.0
  - stackstac~=0.5.0
  - torchdata~=0.7.1
  - transformers~=4.35.2
  - typeshed-client~=2.4.0
  - vit-pytorch~=1.6.4
  - wandb~=0.15.12
  - zarr~=2.16.1
<<<<<<< HEAD
  
=======
platforms:
  - linux-64
  - osx-64
  - osx-arm64
>>>>>>> 1cbf311c
<|MERGE_RESOLUTION|>--- conflicted
+++ resolved
@@ -14,15 +14,9 @@
   - lightning~=2.1.0
   - matplotlib-base~=3.8.2
   - planetary-computer~=1.0.0
-<<<<<<< HEAD
-  - pytorch~=2.1.0
-  - pyarrow~=15.0.0
-  - python=3.11
-=======
   - pytorch~=2.1.0  # [osx]
   - pytorch~=2.1.0 *cuda12*  # [linux]
   - python~=3.11.0
->>>>>>> 1cbf311c
   - rioxarray~=0.15.0
   - scikit-image~=0.22.0
   - scikit-learn~=1.4.0
@@ -33,11 +27,7 @@
   - vit-pytorch~=1.6.4
   - wandb~=0.15.12
   - zarr~=2.16.1
-<<<<<<< HEAD
-  
-=======
 platforms:
   - linux-64
   - osx-64
-  - osx-arm64
->>>>>>> 1cbf311c
+  - osx-arm64