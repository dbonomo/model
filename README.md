--- conflicted
+++ resolved
@@ -138,12 +138,7 @@
 docker run --rm -it -v $(pwd):/model -p 8888:8888 -e ENV_NAME=claymodel --platform linux/amd64 claymodel:latest {custom command}
 ```
 
-<<<<<<< HEAD
-For example, the `bash` command can be used to access an interactive bash session within the running docker container, with the `micromamba` environment already activated: 
-(with docker-compose)
-=======
 For example, the `bash` command can be used to access an interactive bash session within the running docker container, with the `micromamba` environment already activated:
->>>>>>> bbe386a5
 ```bash
 # with docker-compose
 docker-compose run claymdel bash
