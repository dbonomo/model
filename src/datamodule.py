"""
LightningDataModule to load Earth Observation data from GeoTIFF files using
rasterio.
"""
import math
import os
import random
from pathlib import Path
from typing import List, Literal

import lightning as L
import numpy as np
import rasterio
import torch
import torchdata
from torch.utils.data import DataLoader, Dataset
from torchvision.transforms import v2

os.environ["GDAL_DISABLE_READDIR_ON_OPEN"] = "EMPTY_DIR"
os.environ["GDAL_HTTP_MERGE_CONSECUTIVE_RANGES"] = "YES"


# %%
# Regular torch Dataset
class ClayDataset(Dataset):
    def __init__(self, chips_path: List[Path], transform=None):
        super().__init__()
        self.chips_path = chips_path
        self.transform = transform

    def normalize_timestamp(self, ts):
        year, month, day = map(np.float16, ts.split("-"))
        year_radians = 2 * math.pi * (year - 2012) / (2030 - 2012)  # years 2012-2030
        month_radians = 2 * math.pi * (month - 1) / 11
        day_radians = (
            2 * math.pi * (day - 1) / 30
        )  # Assuming a 31-day month for simplicity

        # Normalize using sine and cosine
        year = math.atan2(math.cos(year_radians), math.sin(year_radians))
        month = math.atan2(math.cos(month_radians), math.sin(month_radians))
        day = math.atan2(math.cos(day_radians), math.sin(day_radians))

        return year, month, day

    def normalize_latlon(self, lon, lat):
        lon_radians = math.radians(lon)
        lat_radians = math.radians(lat)

        # Apply sine and cosine
        lon = math.atan2(
            math.cos(lon_radians),
            math.sin(lon_radians),
        )
        lat = math.sin(lat_radians)
        return lon, lat

    def read_chip(self, chip_path):
        chip = rasterio.open(chip_path)

        # read timestep & normalize
        date = chip.tags()["date"]  # YYYY-MM-DD
        year, month, day = self.normalize_timestamp(date)

        # read lat,lon from UTM to WGS84 & normalize
        bounds = chip.bounds  # xmin, ymin, xmax, ymax
        epsg = chip.crs.to_epsg()  # e.g. 32632
        lon, lat = chip.lnglat()  # longitude, latitude
        lon, lat = self.normalize_latlon(lon, lat)

        return {
            "pixels": chip.read(),
            # Raw values
            "bbox": bounds,
            "epsg": epsg,
            "date": date,
            # Normalized values
            "latlon": (lat, lon),
            "timestep": (year, month, day),
        }

    def __getitem__(self, idx):
        chip_path = self.chips_path[idx]
        cube = self.read_chip(chip_path)

        # remove nans and convert to tensor
        cube["pixels"] = torch.as_tensor(data=cube["pixels"], dtype=torch.float16)
        cube["bbox"] = torch.as_tensor(data=cube["bbox"], dtype=torch.float64)
        cube["epsg"] = torch.as_tensor(data=cube["epsg"], dtype=torch.int32)
        cube["date"] = str(cube["date"])
        cube["latlon"] = torch.as_tensor(data=cube["latlon"])
        cube["timestep"] = torch.as_tensor(data=cube["timestep"])
        try:
            cube["source_url"] = str(chip_path.absolute())
        except AttributeError:
            cube["source_url"] = chip_path

        if self.transform:
            # convert to float16 and normalize
            cube["pixels"] = self.transform(cube["pixels"])

        return cube

    def __len__(self):
        return len(self.chips_path)


class ClayDataModule(L.LightningDataModule):
    MEAN = [
        1369.03,
        1597.68,
        1741.10,
        2053.58,
        2569.82,
        2763.01,
        2858.43,
        2893.86,
        2303.00,
        1807.79,
        0.026,
        0.118,
        499.46,
    ]

    STD = [
        2026.96,
        2011.88,
        2146.35,
        2138.96,
        2003.27,
        1962.45,
        2016.38,
        1917.12,
        1679.88,
        1568.06,
        0.118,
        0.873,
        880.35,
    ]

    def __init__(
        self,
        data_dir: str = "data",
<<<<<<< HEAD
        batch_size: int = 10,
=======
        batch_size: int = 4,
>>>>>>> 6d3ca675
        num_workers: int = 8,
    ):
        super().__init__()
        self.data_dir = Path(data_dir)
        self.batch_size = batch_size
        self.num_workers = num_workers
<<<<<<< HEAD
        self.tfm = v2.Compose(
            [
                v2.Normalize(mean=self.MEAN, std=self.STD),
            ]
        )

    def setup(self, stage: str | None = None) -> None:
        chips_path = list(self.data_dir.glob("**/*.tif"))
        print(f"Total number of chips: {len(chips_path)}")
        random.shuffle(chips_path)
        split_ratio = 0.8
        split = int(len(chips_path) * split_ratio)
=======
        self.split_ratio = 0.8
        self.tfm = v2.Compose([v2.Normalize(mean=self.MEAN, std=self.STD)])

    def setup(self, stage: Literal["fit", "predict"] | None = None) -> None:
        # Get list of GeoTIFF filepaths from s3 bucket or data/ folder
        if self.data_dir.startswith("s3://"):
            dp = torchdata.datapipes.iter.IterableWrapper(iterable=[self.data_dir])
            chips_path = list(dp.list_files_by_s3(masks="*.tif"))
        else:  # if self.data_dir is a local data path
            chips_path = list(Path(self.data_dir).glob("**/*.tif"))
        print(f"Total number of chips: {len(chips_path)}")

        if stage == "fit":
            random.shuffle(chips_path)
            split = int(len(chips_path) * self.split_ratio)
>>>>>>> 6d3ca675

            self.trn_ds = ClayDataset(chips_path=chips_path[:split], transform=self.tfm)
            self.val_ds = ClayDataset(chips_path=chips_path[split:], transform=self.tfm)

        elif stage == "predict":
            self.prd_ds = ClayDataset(chips_path=chips_path, transform=self.tfm)

    def train_dataloader(self):
        return DataLoader(
            self.trn_ds,
            batch_size=self.batch_size,
            num_workers=self.num_workers,
            shuffle=True,
            pin_memory=True,
        )

    def val_dataloader(self):
        return DataLoader(
            self.val_ds,
            batch_size=self.batch_size,
            num_workers=self.num_workers,
            shuffle=False,
            pin_memory=True,
        )

    def predict_dataloader(self):
        return DataLoader(
            dataset=self.prd_ds,
            batch_size=self.batch_size,
            num_workers=self.num_workers,
            shuffle=False,
        )


# %%
# Torchdata-based approach
def _array_to_torch(filepath: str) -> dict[str, torch.Tensor | str]:
    """
    Read a GeoTIFF file using rasterio into a numpy.ndarray, convert it to a
    torch.Tensor (float16 dtype), and also output spatiotemporal metadata
    associated with the image.

    Parameters
    ----------
    filepath : str
        The path to the GeoTIFF file.

    Returns
    -------
    outputs : dict
        A dictionary containing the following items:
        - image: torch.Tensor - multi-band raster image with shape (Band, Height, Width)
        - bbox: torch.Tensor - spatial bounding box as (xmin, ymin, xmax, ymax)
        - epsg: torch.Tensor - coordinate reference system as an EPSG code
        - date: str - the date the image was acquired in YYYY-MM-DD format
        - source_url: str - the URL or path to the source GeoTIFF file
    """
    # GeoTIFF - Rasterio
    with rasterio.open(fp=filepath) as dataset:
        # Get image data
        array: np.ndarray = dataset.read()
        tensor: torch.Tensor = torch.as_tensor(data=array.astype(dtype="float16"))

        # Get spatial bounding box and coordinate reference system in UTM projection
        bbox: torch.Tensor = torch.as_tensor(  # xmin, ymin, xmax, ymax
            data=dataset.bounds, dtype=torch.float64
        )
        epsg: int = torch.as_tensor(data=dataset.crs.to_epsg(), dtype=torch.int32)

        # Get date
        date: str = dataset.tags()["date"]  # YYYY-MM-DD format

    return {
        "image": tensor,  # shape (13, 512, 512)
        "bbox": bbox,  # bounds [xmin, ymin, xmax, ymax]
        "epsg": epsg,  # e.g. 32632
        "date": date,  # e.g. 2020-12-31
        "source_url": filepath,  # e.g. s3://.../claytile_12ABC_20201231_v0_0200.tif
    }


class GeoTIFFDataPipeModule(L.LightningDataModule):
    """
    LightningDataModule for loading GeoTIFF files.

    Uses torchdata.
    """

    def __init__(
        self,
        data_dir: str = "data/",
        batch_size: int = 32,
        num_workers: int = 8,
    ):
        """
        Go from datacubes to 512x512 chips!

        Parameters
        ----------
        data_dir : str
            Path to the data folder where the GeoTIFF files are stored. Default
            is 'data/'.
        batch_size : int
            Size of each mini-batch. Default is 32.
        num_workers : int
            How many subprocesses to use for data loading. 0 means that the
            data will be loaded in the main process. Default is 8.

        Returns
        -------
        datapipe : torchdata.datapipes.iter.IterDataPipe
            A torch DataPipe that can be passed into a torch DataLoader.
        """
        super().__init__()
        self.data_dir: str = data_dir
        self.batch_size: int = batch_size
        self.num_workers: int = num_workers

    def setup(self, stage: Literal["fit", "predict"] | None = None):
        """
        Data operations to perform on every GPU.
        Split data into training and test sets, etc.

        Parameters
        ----------
        stage : str or None
            Whether to setup the datapipe for the training/validation loop, or
            the prediction loop. Choose from either 'fit' or 'predict'.
        """
        # Step 1 - Get list of GeoTIFF filepaths from s3 bucket or data/ folder
        if self.data_dir.startswith("s3://"):
            dp = torchdata.datapipes.iter.IterableWrapper(iterable=[self.data_dir])
            self.dp_paths = dp.list_files_by_s3(masks="*.tif")
        else:  # if self.data_dir is a local data path
            self.dp_paths = torchdata.datapipes.iter.FileLister(
                root=self.data_dir, masks="*.tif", recursive=True
            )

        if stage == "fit":  # training/validation loop
            # Step 2 - Split GeoTIFF chips into train/val sets (80%/20%)
            # https://pytorch.org/data/0.7/generated/torchdata.datapipes.iter.RandomSplitter.html
            dp_train, dp_val = self.dp_paths.random_split(
                weights={"train": 0.8, "validation": 0.2}, total_length=423, seed=42
            )

            # Step 3 - Read GeoTIFF into numpy array, batch and convert to torch.Tensor
            self.datapipe_train = (
                dp_train.sharding_filter()
                .map(fn=_array_to_torch)
                .batch(batch_size=self.batch_size)
                .collate()
            )
            self.datapipe_val = (
                dp_val.sharding_filter()
                .map(fn=_array_to_torch)
                .batch(batch_size=self.batch_size)
                .collate()
            )

        elif stage == "predict":  # prediction loop
            self.datapipe_predict = (
                self.dp_paths.sharding_filter()
                .map(fn=_array_to_torch)
                .batch(batch_size=self.batch_size)
                .collate()
            )

    def train_dataloader(self) -> torch.utils.data.DataLoader:
        """
        Loads the data used in the training loop.
        """
        return torch.utils.data.DataLoader(
            dataset=self.datapipe_train,
            batch_size=None,  # handled in datapipe already
            num_workers=self.num_workers,
        )

    def val_dataloader(self) -> torch.utils.data.DataLoader:
        """
        Loads the data used in the validation loop.
        """
        return torch.utils.data.DataLoader(
            dataset=self.datapipe_val,
            batch_size=None,  # handled in datapipe already
            num_workers=self.num_workers,
        )

    def predict_dataloader(self) -> torch.utils.data.DataLoader:
        """
        Loads the data used in the prediction loop.
        """
        return torch.utils.data.DataLoader(
            dataset=self.datapipe_predict,
            batch_size=None,  # handled in datapipe already
            num_workers=self.num_workers,
        )<|MERGE_RESOLUTION|>--- conflicted
+++ resolved
@@ -141,31 +141,13 @@
     def __init__(
         self,
         data_dir: str = "data",
-<<<<<<< HEAD
         batch_size: int = 10,
-=======
-        batch_size: int = 4,
->>>>>>> 6d3ca675
         num_workers: int = 8,
     ):
         super().__init__()
         self.data_dir = Path(data_dir)
         self.batch_size = batch_size
         self.num_workers = num_workers
-<<<<<<< HEAD
-        self.tfm = v2.Compose(
-            [
-                v2.Normalize(mean=self.MEAN, std=self.STD),
-            ]
-        )
-
-    def setup(self, stage: str | None = None) -> None:
-        chips_path = list(self.data_dir.glob("**/*.tif"))
-        print(f"Total number of chips: {len(chips_path)}")
-        random.shuffle(chips_path)
-        split_ratio = 0.8
-        split = int(len(chips_path) * split_ratio)
-=======
         self.split_ratio = 0.8
         self.tfm = v2.Compose([v2.Normalize(mean=self.MEAN, std=self.STD)])
 
@@ -181,7 +163,6 @@
         if stage == "fit":
             random.shuffle(chips_path)
             split = int(len(chips_path) * self.split_ratio)
->>>>>>> 6d3ca675
 
             self.trn_ds = ClayDataset(chips_path=chips_path[:split], transform=self.tfm)
             self.val_ds = ClayDataset(chips_path=chips_path[split:], transform=self.tfm)
